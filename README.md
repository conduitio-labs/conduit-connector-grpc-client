# Conduit Connector for gRPC Client
The gRPC Client connector is one of [Conduit](https://conduit.io) plugins. It provides a destination gRPC Client connector.

This connector should be paired with another Conduit instance or pipeline, that provides a 
[gRPC server source](https://github.com/conduitio-labs/conduit-connector-grpc-server). Where the client will initiate
the connection with the server, and start sending records to it.


## How to build?
Run `make build` to build the connector.

## Testing
Run `make test` to run all the unit tests.

## Destination
A client gRPC destination connector initiates connection with a gRPC server using the `url` provided as
a parameter. It creates a bidirectional stream with the server and uses the stream to write records to the
server, then waits for acknowledgments to be received from the server through the same stream.

### Configuration

<<<<<<< HEAD
| name             | description                                                            | required | default value |
|------------------|------------------------------------------------------------------------|----------|---------------|
| `url`            | url to gRPC server.                                                    | true     |               |
| `rateLimit`      | the bandwidth limit in bytes/second, use `0` to disable rate limiting. | false    | `0`           |
| `reconnectDelay` | delay between each gRPC request retry.                                 | false    | `5s`          |
| `maxDowntime`    | max downtime accepted for the server to be off.                        | false    | `10m`         |
=======
| name                   | description                                                                            | required                               | default value |
|------------------------|----------------------------------------------------------------------------------------|----------------------------------------|---------------|
| `url`                  | url to gRPC server.                                                                    | true                                   |               |
| `rateLimit`            | the bandwidth limit in bytes/second, use `0` to disable rate limiting.                 | false                                  | `0`           |
| `mtls.disabled`        | option to disable mTLS secure connection, set it to `true` for an insecure connection. | false                                  | `false`       |
| `mtls.client.certPath` | the client certificate path.                                                           | required if `mtls.disabled` is `false` |               |
| `mtls.client.keyPath`  | the client private key path.                                                           | required if `mtls.disabled` is `false` |               |
| `mtls.ca.certPath`     | the root CA certificate path.                                                          | required if `mtls.disabled` is `false` |               |

## Mutual TLS (mTLS)
Mutual TLS is used by default to connect to the server, to disable mTLS you can set the parameter `mtls.disabled`
to `true`, this will result in an insecure connection to the server.

This repo contains self-signed certificates that can be used for local testing purposes, you can find them
under `./test/certs`, note that these certificates are not meant to be used in production environment.

To generate your own secure mTLS certificates, check
[this tutorial](https://medium.com/weekly-webtips/how-to-generate-keys-for-mutual-tls-authentication-a90f53bcec64).
>>>>>>> 1263f226

## Planned work
- Add a source for gRPC client. <|MERGE_RESOLUTION|>--- conflicted
+++ resolved
@@ -19,14 +19,6 @@
 
 ### Configuration
 
-<<<<<<< HEAD
-| name             | description                                                            | required | default value |
-|------------------|------------------------------------------------------------------------|----------|---------------|
-| `url`            | url to gRPC server.                                                    | true     |               |
-| `rateLimit`      | the bandwidth limit in bytes/second, use `0` to disable rate limiting. | false    | `0`           |
-| `reconnectDelay` | delay between each gRPC request retry.                                 | false    | `5s`          |
-| `maxDowntime`    | max downtime accepted for the server to be off.                        | false    | `10m`         |
-=======
 | name                   | description                                                                            | required                               | default value |
 |------------------------|----------------------------------------------------------------------------------------|----------------------------------------|---------------|
 | `url`                  | url to gRPC server.                                                                    | true                                   |               |
@@ -35,6 +27,8 @@
 | `mtls.client.certPath` | the client certificate path.                                                           | required if `mtls.disabled` is `false` |               |
 | `mtls.client.keyPath`  | the client private key path.                                                           | required if `mtls.disabled` is `false` |               |
 | `mtls.ca.certPath`     | the root CA certificate path.                                                          | required if `mtls.disabled` is `false` |               |
+| `reconnectDelay`       | delay between each gRPC request retry.                                                 | false                                  | `5s`          |
+| `maxDowntime`          | max downtime accepted for the server to be off.                                        | false                                  | `10m`         |
 
 ## Mutual TLS (mTLS)
 Mutual TLS is used by default to connect to the server, to disable mTLS you can set the parameter `mtls.disabled`
@@ -45,7 +39,6 @@
 
 To generate your own secure mTLS certificates, check
 [this tutorial](https://medium.com/weekly-webtips/how-to-generate-keys-for-mutual-tls-authentication-a90f53bcec64).
->>>>>>> 1263f226
 
 ## Planned work
 - Add a source for gRPC client. 